# Copyright 2020 The Kubric Authors
#
# Licensed under the Apache License, Version 2.0 (the "License");
# you may not use this file except in compliance with the License.
# You may obtain a copy of the License at
#
#    https://www.apache.org/licenses/LICENSE-2.0
#
# Unless required by applicable law or agreed to in writing, software
# distributed under the License is distributed on an "AS IS" BASIS,
# WITHOUT WARRANTIES OR CONDITIONS OF ANY KIND, either express or implied.
# See the License for the specific language governing permissions and
# limitations under the License.

import logging
import sys


import pathlib
from typing import Dict, Union, Optional

<<<<<<< HEAD
import pybullet as pb
from singledispatchmethod import singledispatchmethod
=======
import munch
import bidict
import tempfile
>>>>>>> 7508d338

from kubric.io import RedirectStream
from kubric import core

logger = logging.getLogger(__name__)
_pybullet_logs = tempfile.mkstemp(suffix="_bullet.txt")[1]

with RedirectStream(stream=sys.stdout, filename=_pybullet_logs):
  import pybullet as pb   

__all__ = ("PyBullet", )


<<<<<<< HEAD
class PyBullet(core.View):
=======

def wxyz2xyzw(wxyz):
  """Convert quaternions from WXYZ format to XYZW."""
  w, x, y, z = wxyz
  return x, y, z, w


class Setter:
  def __init__(self, object_idx: int, setter):
    self.object_idx = object_idx
    self.setter = setter

  def __call__(self, change):
    self.setter(self.object_idx, change.new)


def set_position(object_idx, position):
  # reuse existing quaternion
  _, quaternion = pb.getBasePositionAndOrientation(object_idx)
  # resetBasePositionAndOrientation zeroes out velocities, but we wish to conserve them
  velocity, angular_velocity = pb.getBaseVelocity(object_idx)
  pb.resetBasePositionAndOrientation(object_idx, position, quaternion)
  pb.resetBaseVelocity(object_idx, velocity, angular_velocity)


def set_quaternion(object_idx, quaternion):
  quaternion = wxyz2xyzw(quaternion)  # convert quaternion format
  # reuse existing position
  position, _ = pb.getBasePositionAndOrientation(object_idx)
  # resetBasePositionAndOrientation zeroes out velocities, but we wish to conserve them
  velocity, angular_velocity = pb.getBaseVelocity(object_idx)
  pb.resetBasePositionAndOrientation(object_idx, position, quaternion)
  pb.resetBaseVelocity(object_idx, velocity, angular_velocity)


def set_velocity(object_idx, velocity):
  _, angular_velocity = pb.getBaseVelocity(object_idx)  # reuse existing angular velocity
  pb.resetBaseVelocity(object_idx, velocity, angular_velocity)


def set_angular_velocity(object_idx, angular_velocity):
  velocity, _ = pb.getBaseVelocity(object_idx)  # reuse existing velocity
  pb.resetBaseVelocity(object_idx, velocity, angular_velocity)


def set_mass(object_idx, mass: float):
  if mass < 0:
    raise ValueError('mass cannot be negative ({})'.format(mass))
  pb.changeDynamics(object_idx, -1, mass=mass)


def set_friction(object_idx, friction: float):
  if friction < 0:
    raise ValueError('friction cannot be negative ({})'.format(friction))
  pb.changeDynamics(object_idx, -1, lateralFriction=friction)


def set_restitution(object_idx, restitution: float):
  if restitution < 0:
    raise ValueError('restitution cannot be negative ({})'.format(restitution))
  if restitution > 1:
    raise ValueError('restitution should be below 1.0 ({})'.format(restitution))
  pb.changeDynamics(object_idx, -1, restitution=restitution)


def set_gravity(_, gravity: Tuple[float, float, float]):
  pb.setGravity(*gravity)


@functools.singledispatch
def add_object(obj: core.Asset) -> Tuple[int, Dict[str, Setter]]:
  raise NotImplementedError()


@add_object.register(core.Camera)
def _add_object(obj: core.Camera):
  # Cameras are ignored
  return -3, {}


@add_object.register(core.Material)
def _add_object(obj: core.Material):
  # Materials are ignored
  return -3, {}


@add_object.register(core.Light)
def _add_object(obj: core.Light):
  # Lights are ignored
  return -3, {}


@add_object.register(core.Cube)
def _add_object(obj: core.Cube):
  collision_idx = pb.createCollisionShape(pb.GEOM_BOX, halfExtents=obj.scale)
  visual_idx = -1
  mass = 0 if obj.static else obj.mass
  # useMaximalCoordinates and contactProcessingThreshold are required to fix the sticky walls issue
  # see https://github.com/bulletphysics/bullet3/issues/3094
  box_idx = pb.createMultiBody(mass, collision_idx, visual_idx, obj.position,
                               wxyz2xyzw(obj.quaternion), useMaximalCoordinates=True)
  pb.changeDynamics(box_idx, -1, contactProcessingThreshold=0)

  setters = {
      'position': Setter(box_idx, set_position),
      'quaternion': Setter(box_idx, set_quaternion),
      # TODO 'scale': Setter(object_idx, scale)  # Pybullet does not support rescaling. So we should warn
      'velocity': Setter(box_idx, set_velocity),
      'angular_velocity': Setter(box_idx, set_angular_velocity),
      'mass': lambda x: None if obj.static else Setter(box_idx, set_mass),
      'friction': Setter(box_idx, set_friction),
      'restitution': Setter(box_idx, set_restitution),
  }
  return box_idx, setters


@add_object.register(core.Sphere)
def _add_object(obj: core.Cube):
  radius = obj.scale[0]
  assert radius == obj.scale[1] == obj.scale[2], obj.scale  # only uniform scaling
  collision_idx = pb.createCollisionShape(pb.GEOM_SPHERE, radius=radius)
  visual_idx = -1
  mass = 0 if obj.static else obj.mass
  # useMaximalCoordinates and contactProcessingThreshold are required to fix the sticky walls issue
  # see https://github.com/bulletphysics/bullet3/issues/3094
  sphere_idx = pb.createMultiBody(mass, collision_idx, visual_idx, obj.position,
                                  wxyz2xyzw(obj.quaternion), useMaximalCoordinates=True)
  pb.changeDynamics(sphere_idx, -1, contactProcessingThreshold=0)
  setters = {
      'position': Setter(sphere_idx, set_position),
      'quaternion': Setter(sphere_idx, set_quaternion),
      # TODO 'scale': Setter(object_idx, scale)  # Pybullet does not support rescaling. So we should warn
      'velocity': Setter(sphere_idx, set_velocity),
      'angular_velocity': Setter(sphere_idx, set_angular_velocity),
      'mass': lambda x: None if obj.static else Setter(sphere_idx, set_mass),
      'friction': Setter(sphere_idx, set_friction),
      'restitution': Setter(sphere_idx, set_restitution),
  }
  return sphere_idx, setters


@add_object.register(core.FileBasedObject)
def _add_object(obj: core.FileBasedObject):
  # TODO: support other file-formats
  # TODO: add material assignments
  path = pathlib.Path(obj.simulation_filename).resolve()
  logger.debug("Loading '{}' in the simulator".format(path))

  if not path.exists():
    raise IOError('File "{}" does not exist.'.format(path))

  scale = obj.scale[0]
  assert obj.scale[1] == obj.scale[2] == scale, "Pybullet does not support non-uniform scaling"

  # useMaximalCoordinates and contactProcessingThreshold are required to fix the sticky walls issue
  # see https://github.com/bulletphysics/bullet3/issues/3094
  if path.suffix == ".urdf":
    object_idx = pb.loadURDF(str(path), useFixedBase=obj.static, globalScaling=scale,
                             useMaximalCoordinates=True)
  else:
    raise IOError(
        'Unsupported format "{}" of file "{}"'.format(path.suffix, path))

  if object_idx < 0:
    raise IOError('Failed to load "{}".'.format(path))

  pb.changeDynamics(object_idx, -1, contactProcessingThreshold=0)

  setters = {
      'position': Setter(object_idx, set_position),
      'quaternion': Setter(object_idx, set_quaternion),
      # TODO 'scale': Setter(object_idx, scale)  # Pybullet does not support rescaling. So we should warn
      'velocity': Setter(object_idx, set_velocity),
      'angular_velocity': Setter(object_idx, set_angular_velocity),
      'mass': Setter(object_idx, set_mass),
      'friction': Setter(object_idx, set_friction),
      'restitution': Setter(object_idx, set_restitution),
  }
  return object_idx, setters


@add_object.register(core.Scene)
def _add_object(obj: core.Scene):
  object_idx = -2  # the scene is no object, so we use a special index

  setters = {
      'gravity': Setter(object_idx, set_gravity),
  }
  return object_idx, setters


class PyBullet:
>>>>>>> 7508d338

  def __init__(self, scene: core.Scene):
    self.physicsClient = pb.connect(pb.DIRECT)  # pb.GUI
    # Set some parameters to fix the sticky-walls problem
    # (see https://github.com/bulletphysics/bullet3/issues/3094)
    pb.setPhysicsEngineParameter(restitutionVelocityThreshold=0., warmStartingFactor=0.,
                                 useSplitImpulse=True, contactSlop=0., enableConeFriction=False,
                                 deterministicOverlappingPairs=True)

    super().__init__(scene, scene_observers={
        "gravity": [lambda change: pb.setGravity(*change.new)],
    })

  def __del__(self):
    pb.disconnect()

  @singledispatchmethod
  def add_asset(self, asset: core.Asset) -> Optional[int]:
    raise NotImplementedError(f"Cannot add {asset!r}")

  def remove_asset(self, asset: core.Asset) -> None:
    if self in asset.linked_objects:
      pb.removeBody(asset.linked_objects[self])
    # TODO: unobserve

  @add_asset.register(core.Camera)
  def _add_object(self, obj: core.Camera) -> Optional[int]:
    logger.debug(f"Ignored camera {obj}")
    return None

  @add_asset.register(core.Material)
  def _add_object(self, obj: core.Material) -> Optional[int]:
    logger.debug(f"Ignored material {obj}")
    return None

  @add_asset.register(core.Light)
  def _add_object(self, obj: core.Light) -> Optional[int]:
    logger.debug(f"Ignored light {obj}")
    return None

  @add_asset.register(core.Cube)
  def _add_object(self, obj: core.Cube) -> Optional[int]:
    collision_idx = pb.createCollisionShape(pb.GEOM_BOX, halfExtents=obj.scale)
    visual_idx = -1
    mass = 0 if obj.static else obj.mass
    # useMaximalCoordinates and contactProcessingThreshold are required to fix the sticky walls issue
    # see https://github.com/bulletphysics/bullet3/issues/3094
    box_idx = pb.createMultiBody(mass, collision_idx, visual_idx, obj.position,
                                 wxyz2xyzw(obj.quaternion), useMaximalCoordinates=True)
    pb.changeDynamics(box_idx, -1, contactProcessingThreshold=0)
    register_physical_object_setters(obj, box_idx)

    return box_idx

  @add_asset.register(core.Sphere)
  def _add_object(self, obj: core.Cube) -> Optional[int]:
    radius = obj.scale[0]
    assert radius == obj.scale[1] == obj.scale[2], obj.scale  # only uniform scaling
    collision_idx = pb.createCollisionShape(pb.GEOM_SPHERE, radius=radius)
    visual_idx = -1
    mass = 0 if obj.static else obj.mass
    # useMaximalCoordinates and contactProcessingThreshold are required to fix the sticky walls issue
    # see https://github.com/bulletphysics/bullet3/issues/3094
    sphere_idx = pb.createMultiBody(mass, collision_idx, visual_idx, obj.position,
                                    wxyz2xyzw(obj.quaternion), useMaximalCoordinates=True)
    pb.changeDynamics(sphere_idx, -1, contactProcessingThreshold=0)
    register_physical_object_setters(obj, sphere_idx)

    return sphere_idx

  @add_asset.register(core.FileBasedObject)
  def _add_object(self, obj: core.FileBasedObject) -> Optional[int]:
    # TODO: support other file-formats
    # TODO: add material assignments
    path = pathlib.Path(obj.simulation_filename).resolve()
    logger.info("Loading '{}' in the simulator".format(path))

    if not path.exists():
      raise IOError('File "{}" does not exist.'.format(path))

    scale = obj.scale[0]
    assert obj.scale[1] == obj.scale[2] == scale, "Pybullet does not support non-uniform scaling"

    # useMaximalCoordinates and contactProcessingThreshold are required to fix the sticky walls issue
    # see https://github.com/bulletphysics/bullet3/issues/3094
    if path.suffix == ".urdf":
      obj_idx = pb.loadURDF(str(path), useFixedBase=obj.static, globalScaling=scale,
                            useMaximalCoordinates=True)
    else:
      raise IOError(
          'Unsupported format "{}" of file "{}"'.format(path.suffix, path))

    if obj_idx < 0:
      raise IOError('Failed to load "{}".'.format(path))

    pb.changeDynamics(obj_idx, -1, contactProcessingThreshold=0)

    register_physical_object_setters(obj, obj_idx)
    return obj_idx

  def check_overlap(self, obj: core.PhysicalObject) -> bool:
    obj_idx = obj.linked_objects[self]

    body_ids = [pb.getBodyUniqueId(i) for i in range(pb.getNumBodies())]
    for body_id in body_ids:
      if body_id == obj_idx:
        continue
      overlap_points = pb.getClosestPoints(obj_idx, body_id, distance=0)
      if overlap_points:
        # TODO: we can easily get a suggested correction here
        # i = np.argmin([o[8] for o in overlap_points], axis=0)  # find the most overlapping point
        # push = np.array(overlap_points[i][7]) * (overlap_points[i][8] + margin)
        return True
    return False

  def get_position_and_rotation(self, obj_idx: int):
    pos, quat = pb.getBasePositionAndOrientation(obj_idx)
    return pos, xyzw2wxyz(quat)  # convert quaternion format

  def get_velocities(self, obj_idx: int):
    velocity, angular_velocity = pb.getBaseVelocity(obj_idx)
    return velocity, angular_velocity

  def save_state(self, path: Union[pathlib.Path, str]):
    """Receives a folder path as input."""
    path = pathlib.Path(path)
    path = path / "scene.bullet"
    path.parent.mkdir(parents=True, exist_ok=True)
    pb.saveBullet(str(path))

  def run(self) -> Dict[core.PhysicalObject, Dict[str, list]]:
    steps_per_frame = self.scene.step_rate // self.scene.frame_rate
    max_step = (self.scene.frame_end + 1) * steps_per_frame

    obj_idxs = [pb.getBodyUniqueId(i) for i in range(pb.getNumBodies())]
    animation = {obj_id: {"position": [], "quaternion": [], "velocity": [], "angular_velocity": []}
                 for obj_id in obj_idxs}

    for current_step in range(max_step):
      if current_step % steps_per_frame == 0:
        for obj_idx in obj_idxs:
          position, quaternion = self.get_position_and_rotation(obj_idx)
          velocity, angular_velocity = self.get_velocities(obj_idx)

          animation[obj_idx]["position"].append(position)
          animation[obj_idx]["quaternion"].append(quaternion)
          animation[obj_idx]["velocity"].append(velocity)
          animation[obj_idx]["angular_velocity"].append(angular_velocity)

      pb.stepSimulation()

    return {asset: animation[asset.linked_objects[self]] for asset in self.scene.assets
            if asset.linked_objects.get(self) in obj_idxs}


def xyzw2wxyz(xyzw):
  """Convert quaternions from XYZW format to WXYZ."""
  x, y, z, w = xyzw
  return w, x, y, z


def wxyz2xyzw(wxyz):
  """Convert quaternions from WXYZ format to XYZW."""
  w, x, y, z = wxyz
  return x, y, z, w


def register_physical_object_setters(obj: core.PhysicalObject, obj_idx):
  assert isinstance(obj, core.PhysicalObject), f"{obj!r} is not a PhysicalObject"

  obj.observe(setter(obj_idx, set_position), "position")
  obj.observe(setter(obj_idx, set_quaternion), "quaternion")
  # TODO Pybullet does not support rescaling. So we should warn if scale is changed
  obj.observe(setter(obj_idx, set_velocity), "velocity")
  obj.observe(setter(obj_idx, set_angular_velocity), "angular_velocity")
  obj.observe(setter(obj_idx, set_friction), "friction")
  obj.observe(setter(obj_idx, set_restitution), "restitution")
  obj.observe(setter(obj_idx, set_mass), "mass")
  obj.observe(setter(obj_idx, set_static), "static")


def setter(object_idx, func):
  def _callable(change):
    return func(object_idx, change.new, change.owner)
  return _callable


def set_position(object_idx, position, asset):
  # reuse existing quaternion
  _, quaternion = pb.getBasePositionAndOrientation(object_idx)
  # resetBasePositionAndOrientation zeroes out velocities, but we wish to conserve them
  velocity, angular_velocity = pb.getBaseVelocity(object_idx)
  pb.resetBasePositionAndOrientation(object_idx, position, quaternion)
  pb.resetBaseVelocity(object_idx, velocity, angular_velocity)


def set_quaternion(object_idx, quaternion, asset):
  quaternion = wxyz2xyzw(quaternion)  # convert quaternion format
  # reuse existing position
  position, _ = pb.getBasePositionAndOrientation(object_idx)
  # resetBasePositionAndOrientation zeroes out velocities, but we wish to conserve them
  velocity, angular_velocity = pb.getBaseVelocity(object_idx)
  pb.resetBasePositionAndOrientation(object_idx, position, quaternion)
  pb.resetBaseVelocity(object_idx, velocity, angular_velocity)


def set_velocity(object_idx, velocity, asset):
  _, angular_velocity = pb.getBaseVelocity(object_idx)  # reuse existing angular velocity
  pb.resetBaseVelocity(object_idx, velocity, angular_velocity)


def set_angular_velocity(object_idx, angular_velocity, asset):
  velocity, _ = pb.getBaseVelocity(object_idx)  # reuse existing velocity
  pb.resetBaseVelocity(object_idx, velocity, angular_velocity)


def set_mass(object_idx, mass: float, asset):
  if mass < 0:
    raise ValueError('mass cannot be negative ({})'.format(mass))
  if not asset.static:
    pb.changeDynamics(object_idx, -1, mass=mass)


def set_static(object_idx, is_static, asset):
  if is_static:
    pb.changeDynamics(object_idx, -1, mass=0.)
  else:
    pb.changeDynamics(object_idx, -1, mass=asset.mass)


def set_friction(object_idx, friction: float, asset):
  if friction < 0:
    raise ValueError('friction cannot be negative ({})'.format(friction))
  pb.changeDynamics(object_idx, -1, lateralFriction=friction)


def set_restitution(object_idx, restitution: float, asset):
  if restitution < 0:
    raise ValueError('restitution cannot be negative ({})'.format(restitution))
  if restitution > 1:
    raise ValueError('restitution should be below 1.0 ({})'.format(restitution))
  pb.changeDynamics(object_idx, -1, restitution=restitution)<|MERGE_RESOLUTION|>--- conflicted
+++ resolved
@@ -19,14 +19,11 @@
 import pathlib
 from typing import Dict, Union, Optional
 
-<<<<<<< HEAD
 import pybullet as pb
 from singledispatchmethod import singledispatchmethod
-=======
 import munch
 import bidict
 import tempfile
->>>>>>> 7508d338
 
 from kubric.io import RedirectStream
 from kubric import core
@@ -35,207 +32,12 @@
 _pybullet_logs = tempfile.mkstemp(suffix="_bullet.txt")[1]
 
 with RedirectStream(stream=sys.stdout, filename=_pybullet_logs):
-  import pybullet as pb   
+  import pybullet as pb
 
 __all__ = ("PyBullet", )
 
 
-<<<<<<< HEAD
 class PyBullet(core.View):
-=======
-
-def wxyz2xyzw(wxyz):
-  """Convert quaternions from WXYZ format to XYZW."""
-  w, x, y, z = wxyz
-  return x, y, z, w
-
-
-class Setter:
-  def __init__(self, object_idx: int, setter):
-    self.object_idx = object_idx
-    self.setter = setter
-
-  def __call__(self, change):
-    self.setter(self.object_idx, change.new)
-
-
-def set_position(object_idx, position):
-  # reuse existing quaternion
-  _, quaternion = pb.getBasePositionAndOrientation(object_idx)
-  # resetBasePositionAndOrientation zeroes out velocities, but we wish to conserve them
-  velocity, angular_velocity = pb.getBaseVelocity(object_idx)
-  pb.resetBasePositionAndOrientation(object_idx, position, quaternion)
-  pb.resetBaseVelocity(object_idx, velocity, angular_velocity)
-
-
-def set_quaternion(object_idx, quaternion):
-  quaternion = wxyz2xyzw(quaternion)  # convert quaternion format
-  # reuse existing position
-  position, _ = pb.getBasePositionAndOrientation(object_idx)
-  # resetBasePositionAndOrientation zeroes out velocities, but we wish to conserve them
-  velocity, angular_velocity = pb.getBaseVelocity(object_idx)
-  pb.resetBasePositionAndOrientation(object_idx, position, quaternion)
-  pb.resetBaseVelocity(object_idx, velocity, angular_velocity)
-
-
-def set_velocity(object_idx, velocity):
-  _, angular_velocity = pb.getBaseVelocity(object_idx)  # reuse existing angular velocity
-  pb.resetBaseVelocity(object_idx, velocity, angular_velocity)
-
-
-def set_angular_velocity(object_idx, angular_velocity):
-  velocity, _ = pb.getBaseVelocity(object_idx)  # reuse existing velocity
-  pb.resetBaseVelocity(object_idx, velocity, angular_velocity)
-
-
-def set_mass(object_idx, mass: float):
-  if mass < 0:
-    raise ValueError('mass cannot be negative ({})'.format(mass))
-  pb.changeDynamics(object_idx, -1, mass=mass)
-
-
-def set_friction(object_idx, friction: float):
-  if friction < 0:
-    raise ValueError('friction cannot be negative ({})'.format(friction))
-  pb.changeDynamics(object_idx, -1, lateralFriction=friction)
-
-
-def set_restitution(object_idx, restitution: float):
-  if restitution < 0:
-    raise ValueError('restitution cannot be negative ({})'.format(restitution))
-  if restitution > 1:
-    raise ValueError('restitution should be below 1.0 ({})'.format(restitution))
-  pb.changeDynamics(object_idx, -1, restitution=restitution)
-
-
-def set_gravity(_, gravity: Tuple[float, float, float]):
-  pb.setGravity(*gravity)
-
-
-@functools.singledispatch
-def add_object(obj: core.Asset) -> Tuple[int, Dict[str, Setter]]:
-  raise NotImplementedError()
-
-
-@add_object.register(core.Camera)
-def _add_object(obj: core.Camera):
-  # Cameras are ignored
-  return -3, {}
-
-
-@add_object.register(core.Material)
-def _add_object(obj: core.Material):
-  # Materials are ignored
-  return -3, {}
-
-
-@add_object.register(core.Light)
-def _add_object(obj: core.Light):
-  # Lights are ignored
-  return -3, {}
-
-
-@add_object.register(core.Cube)
-def _add_object(obj: core.Cube):
-  collision_idx = pb.createCollisionShape(pb.GEOM_BOX, halfExtents=obj.scale)
-  visual_idx = -1
-  mass = 0 if obj.static else obj.mass
-  # useMaximalCoordinates and contactProcessingThreshold are required to fix the sticky walls issue
-  # see https://github.com/bulletphysics/bullet3/issues/3094
-  box_idx = pb.createMultiBody(mass, collision_idx, visual_idx, obj.position,
-                               wxyz2xyzw(obj.quaternion), useMaximalCoordinates=True)
-  pb.changeDynamics(box_idx, -1, contactProcessingThreshold=0)
-
-  setters = {
-      'position': Setter(box_idx, set_position),
-      'quaternion': Setter(box_idx, set_quaternion),
-      # TODO 'scale': Setter(object_idx, scale)  # Pybullet does not support rescaling. So we should warn
-      'velocity': Setter(box_idx, set_velocity),
-      'angular_velocity': Setter(box_idx, set_angular_velocity),
-      'mass': lambda x: None if obj.static else Setter(box_idx, set_mass),
-      'friction': Setter(box_idx, set_friction),
-      'restitution': Setter(box_idx, set_restitution),
-  }
-  return box_idx, setters
-
-
-@add_object.register(core.Sphere)
-def _add_object(obj: core.Cube):
-  radius = obj.scale[0]
-  assert radius == obj.scale[1] == obj.scale[2], obj.scale  # only uniform scaling
-  collision_idx = pb.createCollisionShape(pb.GEOM_SPHERE, radius=radius)
-  visual_idx = -1
-  mass = 0 if obj.static else obj.mass
-  # useMaximalCoordinates and contactProcessingThreshold are required to fix the sticky walls issue
-  # see https://github.com/bulletphysics/bullet3/issues/3094
-  sphere_idx = pb.createMultiBody(mass, collision_idx, visual_idx, obj.position,
-                                  wxyz2xyzw(obj.quaternion), useMaximalCoordinates=True)
-  pb.changeDynamics(sphere_idx, -1, contactProcessingThreshold=0)
-  setters = {
-      'position': Setter(sphere_idx, set_position),
-      'quaternion': Setter(sphere_idx, set_quaternion),
-      # TODO 'scale': Setter(object_idx, scale)  # Pybullet does not support rescaling. So we should warn
-      'velocity': Setter(sphere_idx, set_velocity),
-      'angular_velocity': Setter(sphere_idx, set_angular_velocity),
-      'mass': lambda x: None if obj.static else Setter(sphere_idx, set_mass),
-      'friction': Setter(sphere_idx, set_friction),
-      'restitution': Setter(sphere_idx, set_restitution),
-  }
-  return sphere_idx, setters
-
-
-@add_object.register(core.FileBasedObject)
-def _add_object(obj: core.FileBasedObject):
-  # TODO: support other file-formats
-  # TODO: add material assignments
-  path = pathlib.Path(obj.simulation_filename).resolve()
-  logger.debug("Loading '{}' in the simulator".format(path))
-
-  if not path.exists():
-    raise IOError('File "{}" does not exist.'.format(path))
-
-  scale = obj.scale[0]
-  assert obj.scale[1] == obj.scale[2] == scale, "Pybullet does not support non-uniform scaling"
-
-  # useMaximalCoordinates and contactProcessingThreshold are required to fix the sticky walls issue
-  # see https://github.com/bulletphysics/bullet3/issues/3094
-  if path.suffix == ".urdf":
-    object_idx = pb.loadURDF(str(path), useFixedBase=obj.static, globalScaling=scale,
-                             useMaximalCoordinates=True)
-  else:
-    raise IOError(
-        'Unsupported format "{}" of file "{}"'.format(path.suffix, path))
-
-  if object_idx < 0:
-    raise IOError('Failed to load "{}".'.format(path))
-
-  pb.changeDynamics(object_idx, -1, contactProcessingThreshold=0)
-
-  setters = {
-      'position': Setter(object_idx, set_position),
-      'quaternion': Setter(object_idx, set_quaternion),
-      # TODO 'scale': Setter(object_idx, scale)  # Pybullet does not support rescaling. So we should warn
-      'velocity': Setter(object_idx, set_velocity),
-      'angular_velocity': Setter(object_idx, set_angular_velocity),
-      'mass': Setter(object_idx, set_mass),
-      'friction': Setter(object_idx, set_friction),
-      'restitution': Setter(object_idx, set_restitution),
-  }
-  return object_idx, setters
-
-
-@add_object.register(core.Scene)
-def _add_object(obj: core.Scene):
-  object_idx = -2  # the scene is no object, so we use a special index
-
-  setters = {
-      'gravity': Setter(object_idx, set_gravity),
-  }
-  return object_idx, setters
-
-
-class PyBullet:
->>>>>>> 7508d338
 
   def __init__(self, scene: core.Scene):
     self.physicsClient = pb.connect(pb.DIRECT)  # pb.GUI
@@ -311,7 +113,7 @@
     # TODO: support other file-formats
     # TODO: add material assignments
     path = pathlib.Path(obj.simulation_filename).resolve()
-    logger.info("Loading '{}' in the simulator".format(path))
+    logger.debug("Loading '{}' in the simulator".format(path))
 
     if not path.exists():
       raise IOError('File "{}" does not exist.'.format(path))
